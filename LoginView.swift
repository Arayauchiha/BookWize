//
//  LoginView.swift
//  BookWize
//
//  Created by Aditya Singh on 18/03/25.
//

import SwiftUI

enum UserRole: String, Codable {
    case admin
    case librarian
    case member
}

struct LoginView: View {
    let userRole: UserRole
    
    @State private var email = ""
    @State private var password = ""
    @State private var showingOTPView = false
    @State private var otpCode = ""
    @State private var errorMessage = ""
    @State private var isLoading = false
    @FocusState private var focusedField: Field?
    
    // For first-time librarian login
    @State private var isFirstLogin = false
    @State private var newPassword = ""
    @State private var confirmPassword = ""
    @State private var showingPasswordChangeView = false
    @State private var isNewPasswordVisible = false
    
    //    @AppStorage("isAdminLoggedIn") private var isAdminLoggedIn = false
        @AppStorage("isLibrarianLoggedIn") private var isLibrarianLoggedIn = false
    private enum Field {
        case email, password
    }
    //    @AppStorage("isMemberLoggedIn") private var isMemberLoggedIn = false
    
    @State private var isPasswordVisible = false
    
    var body: some View {
        ScrollView {
            VStack(alignment: .leading, spacing: 24) {
                // Header section with greeting
                VStack(alignment: .leading, spacing: 8) {
                    Text("Hello, Librarian!")
                        .font(.largeTitle)
                        .fontWeight(.bold)
                        .foregroundColor(roleColor)
                    
                    Text("Sign in to manage your library system")
                        .font(.subheadline)
                        .foregroundStyle(Color.customText.opacity(0.7))
                }
                .padding(.top, 12)
                .padding(.bottom, 20)
                
                // Email field
                VStack(alignment: .leading, spacing: 8) {
                    Text("Email")
                        .font(.subheadline)
                        .foregroundStyle(Color.customText.opacity(0.7))
                    
                    TextField("Enter your email", text: $email)
                        .textFieldStyle(CustomTextFieldStyle())
                        .keyboardType(.emailAddress)
                        .textInputAutocapitalization(.never)
                        .disableAutocorrection(true)
                }
                
                // Password field
                VStack(alignment: .leading, spacing: 8) {
                    Text("Password")
                        .font(.subheadline)
                        .foregroundStyle(Color.customText.opacity(0.7))
                    
                    HStack {
                        if isPasswordVisible {
                            TextField("Enter your password", text: $password)
                                .textFieldStyle(CustomTextFieldStyle())
                        } else {
                            SecureField("Enter your password", text: $password)
                                .textFieldStyle(CustomTextFieldStyle())
                        }
                        
                        Button(action: {
                            isPasswordVisible.toggle()
                        }) {
                            Image(systemName: isPasswordVisible ? "eye.slash.fill" : "eye.fill")
                                .foregroundColor(Color.gray)
                        }
                        .padding(.trailing, 8)
                    }
                    .background(Color.customInputBackground)
                    .cornerRadius(10)
                }
                
                if !errorMessage.isEmpty {
                    Text(errorMessage)
                        .foregroundColor(.red)
                        .font(.caption)
                }
                
                // Sign In Button
                Button(action: login) {
                    if isLoading {
                        HStack {
                            Spacer()
                            ProgressView()
                                .progressViewStyle(CircularProgressViewStyle(tint: .white))
                            Spacer()
                        }
                    } else {
                        Text("Sign In")
                            .font(.headline)
                            .frame(maxWidth: .infinity)
                    }
                }
                .padding(.vertical, 15)
                .background(!email.isEmpty && !password.isEmpty ? Color.customButton : Color.gray)
                .foregroundColor(.white)
                .cornerRadius(12)
                .disabled(isLoading || email.isEmpty || password.isEmpty)
                .padding(.top, 8)
                
//                if userRole == .member {
//                    HStack {
//                        NavigationLink("Create Account") {
//                            SignUp()
//                        }
//                        .foregroundColor(Color.customButton)
//                        
//                        Spacer()
//                        
//                        Button("Forgot Password?") {
//                            // Handle password reset
//                            if !email.isEmpty {
//                                sendVerificationOTP()
//                            } else {
//                                errorMessage = "Please enter your email first"
//                            }
//                        }
//                        .foregroundColor(Color.customButton)
//                    }
//                    .padding(.top, 12)
//                }
            }
            .padding(.horizontal, 24)
            .padding(.top, 60)
            .padding(.bottom, 40)
        }
        .navigationBarTitleDisplayMode(.inline)
        .toolbar {
            ToolbarItem(placement: .principal) {
                Image("library_logo")
                    .resizable()
                    .scaledToFit()
                    .frame(height: 30)
            }
        }
//        .background(Color.customBackground)
//        .sheet(isPresented: $showingOTPView) {
//            // Use the consistent OTP verification view
//            OTPVerificationView(
//                email: email,
//                otp: $otpCode,
//                onVerify: {
//                    verifyOTP()
//                },
//                onCancel: {
//                    showingOTPView = false
//                }
//            )
//        }
        .background(Color.customBackground)
        .sheet(isPresented: $showingPasswordChangeView) {
            // Password change sheet for librarian first login
            PasswordResetView(
                newPassword: $newPassword,
                confirmPassword: $confirmPassword,
                isNewPasswordVisible: $isNewPasswordVisible,
                email: email,
                title: "Create New Password",
                message: "Please set a new password for your account",
                buttonTitle: "Set Password",
                onSave: {
                    if newPassword.isEmpty || confirmPassword.isEmpty {
                        errorMessage = "Passwords cannot be empty"
                        return
                    }
                    
                    if newPassword != confirmPassword {
                        errorMessage = "Passwords don't match"
                        return
                    }
                    
                    // Update password would happen here in a real app
                    password = newPassword
                    showingPasswordChangeView = false
                    
                    // Send verification email after password change
                    sendVerificationOTP()
                },
                onCancel: {
                    showingPasswordChangeView = false
                }
            )
        }
        .sheet(isPresented: $showingOTPView) {
            OTPVerificationView(
                email: email,
                otp: $otpCode,
                onVerify: {
                    verifyOTP()
                },
                onCancel: {
                    showingOTPView = false
                }
            )
        }
        .onAppear {
            focusedField = .email
        }
    }
    
        var roleColor: Color {
            switch userRole {
            case .admin:
                return Color.adminColor
            case .librarian:
                return Color.librarianColor
            case .member:
                return Color.memberColor
            }
        }
    
        var roleTitle: String {
            switch userRole {
            case .admin:
                return "Admin"
            case .librarian:
                return "Librarian"
            case .member:
                return "Member"
            }
        }
    
    private var isFormValid: Bool {
        !email.isEmpty && !password.isEmpty
    }
    
    func login() {
        Task {
            isLoading = true
            
            // Simple validation
            if email.isEmpty || password.isEmpty {
                isLoading = false
                errorMessage = "Please enter both email and password"
                return
            }
            do {
                let data: [FetchData] = try await SupabaseManager.shared.client
                    .from("Users")
                    .select("*")
                    .eq("email", value: email)
                    .eq("password", value: password)
                    .eq("roleFetched", value: "librarian")
                    .execute()
                    .value
                
                DispatchQueue.main.async {
                    if data.isEmpty {
                        isLoading = false
                        errorMessage = "Invalid email or password"
                    } else {
                        let fetchedData = data[0]
                        if !fetchedData.vis {
                            isLoading = false
                            showingPasswordChangeView = true
                        } else {
                            sendVerificationOTP()
                        }
                    }
                }
            } catch {
                print(error)
                DispatchQueue.main.async {
                    isLoading = false
                    errorMessage = "Invalid email or password"
                }
            }
        }
    }
    
    func sendVerificationOTP() {
        Task {
            isLoading = true
            let sent = await EmailService.shared.sendOTPEmail(to: email)
            
            DispatchQueue.main.async {
                isLoading = false
                if sent {
                    showingOTPView = true
                    errorMessage = ""
                } else {
                    errorMessage = "Failed to send verification code"
                }
            }
        }
    }
    
    func verifyOTP() {
<<<<<<< HEAD
        if EmailService.shared.verifyOTP(email: email, code: otpCode) {
            // OTP verified
            EmailService.shared.clearOTP(for: email)
            isLibrarianLoggedIn = true
            showingOTPView = false
=======
        // OTP verified
        EmailService.shared.clearOTP(for: email)
        showingOTPView = false
        
        // Set login state based on role
        switch userRole {
        case .admin:
            isAdminLoggedIn = true
        case .librarian:
>>>>>>> a89808f4
            Task {
                try! await SupabaseManager.shared.client
                    .from("Users")
                    .update(["status": "working"])
                    .eq("email", value: email)
                    .execute()
            }
            isLibrarianLoggedIn = true
        case .member:
            isMemberLoggedIn = true
        }
    }
}

struct LoginView_Previews: PreviewProvider {
    static var previews: some View {
        LoginView(userRole: .librarian)
    }
}<|MERGE_RESOLUTION|>--- conflicted
+++ resolved
@@ -31,12 +31,12 @@
     @State private var showingPasswordChangeView = false
     @State private var isNewPasswordVisible = false
     
-    //    @AppStorage("isAdminLoggedIn") private var isAdminLoggedIn = false
-        @AppStorage("isLibrarianLoggedIn") private var isLibrarianLoggedIn = false
+    @AppStorage("isAdminLoggedIn") private var isAdminLoggedIn = false
+    @AppStorage("isLibrarianLoggedIn") private var isLibrarianLoggedIn = false
     private enum Field {
         case email, password
     }
-    //    @AppStorage("isMemberLoggedIn") private var isMemberLoggedIn = false
+    @AppStorage("isMemberLoggedIn") private var isMemberLoggedIn = false
     
     @State private var isPasswordVisible = false
     
@@ -125,27 +125,27 @@
                 .disabled(isLoading || email.isEmpty || password.isEmpty)
                 .padding(.top, 8)
                 
-//                if userRole == .member {
-//                    HStack {
-//                        NavigationLink("Create Account") {
-//                            SignUp()
-//                        }
-//                        .foregroundColor(Color.customButton)
-//                        
-//                        Spacer()
-//                        
-//                        Button("Forgot Password?") {
-//                            // Handle password reset
-//                            if !email.isEmpty {
-//                                sendVerificationOTP()
-//                            } else {
-//                                errorMessage = "Please enter your email first"
-//                            }
-//                        }
-//                        .foregroundColor(Color.customButton)
-//                    }
-//                    .padding(.top, 12)
-//                }
+                //                if userRole == .member {
+                //                    HStack {
+                //                        NavigationLink("Create Account") {
+                //                            SignUp()
+                //                        }
+                //                        .foregroundColor(Color.customButton)
+                //
+                //                        Spacer()
+                //
+                //                        Button("Forgot Password?") {
+                //                            // Handle password reset
+                //                            if !email.isEmpty {
+                //                                sendVerificationOTP()
+                //                            } else {
+                //                                errorMessage = "Please enter your email first"
+                //                            }
+                //                        }
+                //                        .foregroundColor(Color.customButton)
+                //                    }
+                //                    .padding(.top, 12)
+                //                }
             }
             .padding(.horizontal, 24)
             .padding(.top, 60)
@@ -160,20 +160,20 @@
                     .frame(height: 30)
             }
         }
-//        .background(Color.customBackground)
-//        .sheet(isPresented: $showingOTPView) {
-//            // Use the consistent OTP verification view
-//            OTPVerificationView(
-//                email: email,
-//                otp: $otpCode,
-//                onVerify: {
-//                    verifyOTP()
-//                },
-//                onCancel: {
-//                    showingOTPView = false
-//                }
-//            )
-//        }
+        //        .background(Color.customBackground)
+        //        .sheet(isPresented: $showingOTPView) {
+        //            // Use the consistent OTP verification view
+        //            OTPVerificationView(
+        //                email: email,
+        //                otp: $otpCode,
+        //                onVerify: {
+        //                    verifyOTP()
+        //                },
+        //                onCancel: {
+        //                    showingOTPView = false
+        //                }
+        //            )
+        //        }
         .background(Color.customBackground)
         .sheet(isPresented: $showingPasswordChangeView) {
             // Password change sheet for librarian first login
@@ -225,27 +225,27 @@
         }
     }
     
-        var roleColor: Color {
-            switch userRole {
-            case .admin:
-                return Color.adminColor
-            case .librarian:
-                return Color.librarianColor
-            case .member:
-                return Color.memberColor
-            }
-        }
-    
-        var roleTitle: String {
-            switch userRole {
-            case .admin:
-                return "Admin"
-            case .librarian:
-                return "Librarian"
-            case .member:
-                return "Member"
-            }
-        }
+    var roleColor: Color {
+        switch userRole {
+        case .admin:
+            return Color.adminColor
+        case .librarian:
+            return Color.librarianColor
+        case .member:
+            return Color.memberColor
+        }
+    }
+    
+    var roleTitle: String {
+        switch userRole {
+        case .admin:
+            return "Admin"
+        case .librarian:
+            return "Librarian"
+        case .member:
+            return "Member"
+        }
+    }
     
     private var isFormValid: Bool {
         !email.isEmpty && !password.isEmpty
@@ -313,33 +313,28 @@
     }
     
     func verifyOTP() {
-<<<<<<< HEAD
         if EmailService.shared.verifyOTP(email: email, code: otpCode) {
             // OTP verified
             EmailService.shared.clearOTP(for: email)
             isLibrarianLoggedIn = true
             showingOTPView = false
-=======
-        // OTP verified
-        EmailService.shared.clearOTP(for: email)
-        showingOTPView = false
-        
-        // Set login state based on role
-        switch userRole {
-        case .admin:
-            isAdminLoggedIn = true
-        case .librarian:
->>>>>>> a89808f4
-            Task {
-                try! await SupabaseManager.shared.client
-                    .from("Users")
-                    .update(["status": "working"])
-                    .eq("email", value: email)
-                    .execute()
-            }
-            isLibrarianLoggedIn = true
-        case .member:
-            isMemberLoggedIn = true
+            
+            // Set login state based on role
+            switch userRole {
+            case .admin:
+                isAdminLoggedIn = true
+            case .librarian:
+                Task {
+                    try! await SupabaseManager.shared.client
+                        .from("Users")
+                        .update(["status": "working"])
+                        .eq("email", value: email)
+                        .execute()
+                }
+                isLibrarianLoggedIn = true
+            case .member:
+                isMemberLoggedIn = true
+            }
         }
     }
 }
