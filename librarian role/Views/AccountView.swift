--- conflicted
+++ resolved
@@ -12,19 +12,6 @@
     @State private var showError = false
     @AppStorage("isLibrarianLoggedIn") private var isLibrarianLoggedIn = false
     @AppStorage("hasSeenOnboarding") private var hasSeenOnboarding = false
-<<<<<<< HEAD
-    @State private var user: FetchAdmin?
-    
-    private func fetchMember() async {
-        do {
-            // Get email from UserDefaults
-            guard let userEmail = UserDefaults.standard.string(forKey: "currentMemberEmail") else {
-                print("No email found in UserDefaults")
-                return
-            }
-            
-            print("Fetching member with email: \(userEmail)")
-=======
     @AppStorage("currentLibrarianEmail") private var currentLibrarianEmail: String?
     @State private var user: FetchAdmin?
     
@@ -76,27 +63,10 @@
             }
             
             print("Fetching user details for email: \(email)")
->>>>>>> 988a13ab
             
             let response: [FetchAdmin] = try await SupabaseManager.shared.client
                 .from("Users")
                 .select("*")
-<<<<<<< HEAD
-                .eq("email", value: userEmail)  // Use email instead of id
-                .execute()
-                .value
-            
-            DispatchQueue.main.async {
-                if let fetchedUser = response.first {
-                    self.user = fetchedUser
-                    print("Successfully fetched user: \(fetchedUser.name)")
-                } else {
-                    print("No user found with email: \(userEmail)")
-                }
-            }
-        } catch {
-            print("Error fetching member: \(error)")
-=======
                 .eq("email", value: email)
                 .execute()
                 .value
@@ -154,7 +124,6 @@
                     showError = true
                 }
             }
->>>>>>> 988a13ab
         }
     }
     
@@ -167,14 +136,6 @@
                             .font(.system(size: 60))
                             .foregroundStyle(Color.customButton)
                         
-<<<<<<< HEAD
-                        VStack(alignment: .leading) {
-                            Text(user?.name ?? "Librarian")
-                                .font(.headline)
-                            Text(user?.email ?? "Librarian@example.com")
-                                .font(.subheadline)
-                                .foregroundColor(.secondary)
-=======
                         VStack(alignment: .leading, spacing: 4) {
                             if let user = user {
                                 Text(user.name)
@@ -188,7 +149,6 @@
                                     .font(.title2)
                                     .fontWeight(.semibold)
                             }
->>>>>>> 988a13ab
                         }
                     }
                     .padding(.vertical, 8)
@@ -410,9 +370,6 @@
             } message: {
                 Text("Are you sure you want to logout?")
             }
-            .task {
-                await fetchMember()
-            }
         }
     }
 }