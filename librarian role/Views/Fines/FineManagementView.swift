import SwiftUI

<<<<<<< HEAD
struct FineManagementView: View {
    @StateObject private var fineManager = FineManager()
    @StateObject private var userManager = UserManager()
    
    var body: some View {
        NavigationView {
            ScrollView {
                VStack(alignment: .leading, spacing: 20) {
                    // First Row
                    HStack(spacing: 16) {
                        DashboardCard(
                            title: "Total Books",
                            value: "\(userManager.totalBooks)",
                            icon: "book.fill",
                            color: .blue
                        )
                        
                        DashboardCard(
                            title: "Issued Books",
                            value: "\(userManager.totalIssuedCount)",
                            icon: "book.circle.fill",
                            color: .green
                        )
                    }
                    .padding(.horizontal)
                    
                    // Second Row
                    HStack(spacing: 16) {
                        DashboardCard(
                            title: "Fine Overdue",
                            value: String(format: "$%.2f", calculateTotalFine()),
                            icon: "dollarsign.circle.fill",
                            color: .red
                        )
                        
                        DashboardCard(
                            title: "Total Members",
                            value: "\(userManager.members.count)",
                            icon: "person.3.fill",
                            color: .purple
                        )
                    }
                    .padding(.horizontal)
                    
                    // Analytics Section
                    Group {
                        Text("Analytics")
                            .font(.title2)
                            .fontWeight(.bold)
                            .padding(.top)
                            .padding(.horizontal)
                        
                        HStack(spacing: 16) {
                            GenreStatsCard(
                                title: "Popular Genres",
                                genres: userManager.getPopularGenres(),
                                color: .orange
                            )
                            
                            GenreStatsCard(
                                title: "Genre-wise Issued",
                                genres: userManager.getGenreWiseIssues(),
                                color: .teal
                            )
                        }
                        .padding(.horizontal)
                    }
                    
                    // Overdue Books Section
                    Group {
                        Text("Overdue Books")
                            .font(.title2)
                            .fontWeight(.bold)
                            .padding(.top)
                            .padding(.horizontal)
                        
                        NavigationLink(destination: OverdueBooksListView()) {
                            OverdueSummaryCard(
                                overdueCount: fineManager.overdueBooks.count,
                                totalFine: calculateTotalFine()
                            )
                            .padding(.horizontal)
                        }
                    }
                }
                .padding(.vertical)
            }
            .navigationTitle("Dashboard")
        }
    }
    
    private func calculateTotalFine() -> Double {
        return fineManager.overdueBooks.reduce(0) { total, record in
            total + record.fineAmount
        }
    }
}

struct OverdueSummaryCard: View {
    let overdueCount: Int
    let totalFine: Double
    
    var body: some View {
        HStack {
            VStack(alignment: .leading, spacing: 8) {
                HStack {
                    Image(systemName: "exclamationmark.triangle.fill")
                        .foregroundColor(.red)
                    Text("Overdue Books")
                        .font(.headline)
                }
                
                Text("\(overdueCount) books • $\(String(format: "%.2f", totalFine)) in fines")
                    .font(.subheadline)
                    .foregroundColor(.secondary)
            }
            
            Spacer()
            
            Image(systemName: "chevron.right")
                .foregroundColor(.secondary)
                .font(.system(size: 14, weight: .semibold))
        }
        .padding()
        .frame(maxWidth: .infinity)
        .background(Color(.systemBackground))
        .cornerRadius(12)
        .shadow(color: Color.black.opacity(0.05), radius: 5, x: 0, y: 2)
    }
}

struct SummaryItem: View {
    var title: String
    var value: String
    var icon: String
    var color: Color

    var body: some View {
        VStack(spacing: 8) {
            Image(systemName: icon)
                .font(.title2)
                .foregroundColor(color)
            
            Text(value)
                .font(.headline)
                .foregroundColor(AppTheme.textColor)
            
            Text(title)
                .font(.caption)
                .foregroundColor(AppTheme.secondaryTextColor)
        }
        .frame(maxWidth: .infinity)
    }
}

struct SearchBar: View {
    @Binding var text: String
    var placeholder: String

    var body: some View {
        HStack {
            Image(systemName: "magnifyingglass")
                .foregroundColor(AppTheme.secondaryTextColor)
            
            TextField(placeholder, text: $text)
                .textFieldStyle(.plain)
                .autocapitalization(.none)
            
            if !text.isEmpty {
                Button(action: { text = "" }) {
                    Image(systemName: "xmark.circle.fill")
                        .foregroundColor(AppTheme.secondaryTextColor)
                }
            }
        }
        .padding(12)
        .background(Color(.systemGray6))
        .cornerRadius(10)
    }
}

=======
//struct FineManagementView: View {
//    @StateObject private var fineManager = FineManager()
//    @StateObject private var userManager = UserManager()
//    @State private var showingPaymentSheet = false
//    @State private var selectedMember: Member?
//    @State private var selectedRecord: CirculationRecord?
//    @State private var searchText = ""
//
//    private var filteredOverdueBooks: [CirculationRecord] {
//        if searchText.isEmpty {
//            return fineManager.overdueBooks
//        }
//        return fineManager.overdueBooks.filter { record in
//            if let member = userManager.getMember(record.memberId) {
//                return member.name.localizedCaseInsensitiveContains(searchText) ||
//                       member.membershipNumber.localizedCaseInsensitiveContains(searchText)
//            }
//            return false
//        }
//    }
//
//    var body: some View {
//        VStack(spacing: 0) {
//            // Summary Card
//            CardView {
//                VStack(alignment: .leading, spacing: AppTheme.smallPadding) {
//                    Text("Overdue Summary")
//                        .font(.headline)
//                        .foregroundColor(AppTheme.textColor)
//
//                    HStack {
//                        SummaryItem(
//                            title: "Total Overdue",
//                            value: "\(filteredOverdueBooks.count)",
//                            icon: "exclamationmark.triangle.fill",
//                            color: AppTheme.accentColor
//                        )
//
//                        Divider()
//
//                        SummaryItem(
//                            title: "Total Fine",
//                            value: "$\(calculateTotalFine())",
//                            icon: "dollarsign.circle.fill",
//                            color: AppTheme.secondaryColor
//                        )
//                    }
//                }
//            }
//            .padding()
//
//            // Search Bar
//            SearchBar(text: $searchText, placeholder: "Search by member name or ID")
//                .padding(.horizontal)
//
//            // Overdue Books List
//            List {
//                if filteredOverdueBooks.isEmpty {
//                    EmptyStateView(
//                        icon: "checkmark.circle.fill",
//                        title: "No Overdue Books",
//                        message: "All books are returned on time"
//                    )
//                } else {
//                    ForEach(filteredOverdueBooks) { record in
//                        if let member = userManager.getMember(record.memberId) {
//                            OverdueFineRow(record: record)
//                                .swipeActions {
//                                    Button {
//                                        selectedMember = member
//                                        selectedRecord = record
//                                        showingPaymentSheet = true
//                                    } label: {
//                                        Label("Collect", systemImage: "dollarsign.circle")
//                                    }
//                                    .tint(.green)
//                                }
//                        }
//                    }
//                }
//            }
//            .listStyle(.plain)
//        }
//        .navigationTitle("Fine Management")
//        .sheet(isPresented: $showingPaymentSheet) {
//            if let member = selectedMember, let record = selectedRecord {
//                CollectFineView(
//                    member: member,
//                    record: record,
//                    fineManager: fineManager
//                )
//            }
//        }
//    }
//
//    // MARK: - Function to calculate total fines
//    private func calculateTotalFine() -> Double {
//        return fineManager.overdueBooks.reduce(0) { total, record in
//            total + record.fineAmount
//        }
//    }
//    }
//// MARK: - SummaryItem Component
//struct SummaryItem: View {
//    var title: String
//    var value: String
//    var icon: String
//    var color: Color
//
//    var body: some View {
//        VStack(spacing: 8) {
//            Image(systemName: icon)
//                .font(.title2)
//                .foregroundColor(color)
//            
//            Text(value)
//                .font(.headline)
//                .foregroundColor(AppTheme.textColor)
//            
//            Text(title)
//                .font(.caption)
//                .foregroundColor(AppTheme.secondaryTextColor)
//        }
//        .frame(maxWidth: .infinity)
//    }
//}
//
//// MARK: - SearchBar Component
//struct SearchBar: View {
//    @Binding var text: String
//    var placeholder: String
//
//    var body: some View {
//        HStack {
//            Image(systemName: "magnifyingglass")
//                .foregroundColor(AppTheme.secondaryTextColor)
//            
//            TextField(placeholder, text: $text)
//                .textFieldStyle(.plain)
//                .autocapitalization(.none)
//            
//            if !text.isEmpty {
//                Button(action: { text = "" }) {
//                    Image(systemName: "xmark.circle.fill")
//                        .foregroundColor(AppTheme.secondaryTextColor)
//                }
//            }
//        }
//        .padding(12)
//        .background(Color(.systemGray6))
//        .cornerRadius(10)
//    }
//}
//
//// MARK: - EmptyStateView Component
>>>>>>> 66d271c6
struct EmptyStateView: View {
    var icon: String
    var title: String
    var message: String

    var body: some View {
        VStack(spacing: 16) {
            Image(systemName: icon)
                .font(.system(size: 50))
                .foregroundColor(AppTheme.secondaryTextColor)
            
            Text(title)
                .font(.headline)
                .foregroundColor(AppTheme.textColor)
            
            Text(message)
                .font(.subheadline)
                .foregroundColor(AppTheme.secondaryTextColor)
                .multilineTextAlignment(.center)
        }
        .padding()
        .frame(maxWidth: .infinity, maxHeight: .infinity)
    }
}

struct DashboardCard: View {
    let title: String
    let value: String
    let icon: String
    let color: Color
    
    var body: some View {
        VStack(alignment: .leading, spacing: 12) {
            HStack {
                Image(systemName: icon)
                    .font(.title2)
                    .foregroundColor(color)
                Spacer()
                Text(value)
                    .font(.title2)
                    .bold()
                    .foregroundColor(.primary)
            }
            
            Text(title)
                .font(.subheadline)
                .foregroundColor(.secondary)
        }
        .padding()
        .frame(maxWidth: .infinity)
        .background(Color(.systemBackground))
        .cornerRadius(12)
        .shadow(color: Color.black.opacity(0.05), radius: 5, x: 0, y: 2)
    }
}

struct GenreStatsCard: View {
    let title: String
    let genres: [(String, Int)]
    let color: Color
    
    var body: some View {
        VStack(alignment: .leading, spacing: 12) {
            HStack {
                Image(systemName: "chart.bar.fill")
                    .font(.title2)
                    .foregroundColor(color)
                Spacer()
                Text("\(genres.count)")
                    .font(.title2)
                    .bold()
                    .foregroundColor(.primary)
            }
            
            Text(title)
                .font(.headline)
                .foregroundColor(.primary)
            
            if genres.isEmpty {
                Text("No data available")
                    .font(.subheadline)
                    .foregroundColor(.secondary)
            } else {
                ForEach(genres.prefix(3), id: \.0) { genre, count in
                    HStack {
                        Text(genre)
                            .font(.subheadline)
                            .foregroundColor(.secondary)
                            .lineLimit(1)
                        Spacer()
                        Text("\(count)")
                            .font(.subheadline)
                            .bold()
                            .foregroundColor(color)
                    }
                }
            }
            
            if genres.count > 3 {
                Text("+ \(genres.count - 3) more")
                    .font(.caption)
                    .foregroundColor(.secondary)
            }
        }
        .padding()
        .frame(maxWidth: .infinity)
        .frame(height: 180)
        .background(Color(.systemBackground))
        .cornerRadius(12)
        .shadow(color: Color.black.opacity(0.05), radius: 5, x: 0, y: 2)
    }
}<|MERGE_RESOLUTION|>--- conflicted
+++ resolved
@@ -1,188 +1,5 @@
 import SwiftUI
 
-<<<<<<< HEAD
-struct FineManagementView: View {
-    @StateObject private var fineManager = FineManager()
-    @StateObject private var userManager = UserManager()
-    
-    var body: some View {
-        NavigationView {
-            ScrollView {
-                VStack(alignment: .leading, spacing: 20) {
-                    // First Row
-                    HStack(spacing: 16) {
-                        DashboardCard(
-                            title: "Total Books",
-                            value: "\(userManager.totalBooks)",
-                            icon: "book.fill",
-                            color: .blue
-                        )
-                        
-                        DashboardCard(
-                            title: "Issued Books",
-                            value: "\(userManager.totalIssuedCount)",
-                            icon: "book.circle.fill",
-                            color: .green
-                        )
-                    }
-                    .padding(.horizontal)
-                    
-                    // Second Row
-                    HStack(spacing: 16) {
-                        DashboardCard(
-                            title: "Fine Overdue",
-                            value: String(format: "$%.2f", calculateTotalFine()),
-                            icon: "dollarsign.circle.fill",
-                            color: .red
-                        )
-                        
-                        DashboardCard(
-                            title: "Total Members",
-                            value: "\(userManager.members.count)",
-                            icon: "person.3.fill",
-                            color: .purple
-                        )
-                    }
-                    .padding(.horizontal)
-                    
-                    // Analytics Section
-                    Group {
-                        Text("Analytics")
-                            .font(.title2)
-                            .fontWeight(.bold)
-                            .padding(.top)
-                            .padding(.horizontal)
-                        
-                        HStack(spacing: 16) {
-                            GenreStatsCard(
-                                title: "Popular Genres",
-                                genres: userManager.getPopularGenres(),
-                                color: .orange
-                            )
-                            
-                            GenreStatsCard(
-                                title: "Genre-wise Issued",
-                                genres: userManager.getGenreWiseIssues(),
-                                color: .teal
-                            )
-                        }
-                        .padding(.horizontal)
-                    }
-                    
-                    // Overdue Books Section
-                    Group {
-                        Text("Overdue Books")
-                            .font(.title2)
-                            .fontWeight(.bold)
-                            .padding(.top)
-                            .padding(.horizontal)
-                        
-                        NavigationLink(destination: OverdueBooksListView()) {
-                            OverdueSummaryCard(
-                                overdueCount: fineManager.overdueBooks.count,
-                                totalFine: calculateTotalFine()
-                            )
-                            .padding(.horizontal)
-                        }
-                    }
-                }
-                .padding(.vertical)
-            }
-            .navigationTitle("Dashboard")
-        }
-    }
-    
-    private func calculateTotalFine() -> Double {
-        return fineManager.overdueBooks.reduce(0) { total, record in
-            total + record.fineAmount
-        }
-    }
-}
-
-struct OverdueSummaryCard: View {
-    let overdueCount: Int
-    let totalFine: Double
-    
-    var body: some View {
-        HStack {
-            VStack(alignment: .leading, spacing: 8) {
-                HStack {
-                    Image(systemName: "exclamationmark.triangle.fill")
-                        .foregroundColor(.red)
-                    Text("Overdue Books")
-                        .font(.headline)
-                }
-                
-                Text("\(overdueCount) books • $\(String(format: "%.2f", totalFine)) in fines")
-                    .font(.subheadline)
-                    .foregroundColor(.secondary)
-            }
-            
-            Spacer()
-            
-            Image(systemName: "chevron.right")
-                .foregroundColor(.secondary)
-                .font(.system(size: 14, weight: .semibold))
-        }
-        .padding()
-        .frame(maxWidth: .infinity)
-        .background(Color(.systemBackground))
-        .cornerRadius(12)
-        .shadow(color: Color.black.opacity(0.05), radius: 5, x: 0, y: 2)
-    }
-}
-
-struct SummaryItem: View {
-    var title: String
-    var value: String
-    var icon: String
-    var color: Color
-
-    var body: some View {
-        VStack(spacing: 8) {
-            Image(systemName: icon)
-                .font(.title2)
-                .foregroundColor(color)
-            
-            Text(value)
-                .font(.headline)
-                .foregroundColor(AppTheme.textColor)
-            
-            Text(title)
-                .font(.caption)
-                .foregroundColor(AppTheme.secondaryTextColor)
-        }
-        .frame(maxWidth: .infinity)
-    }
-}
-
-struct SearchBar: View {
-    @Binding var text: String
-    var placeholder: String
-
-    var body: some View {
-        HStack {
-            Image(systemName: "magnifyingglass")
-                .foregroundColor(AppTheme.secondaryTextColor)
-            
-            TextField(placeholder, text: $text)
-                .textFieldStyle(.plain)
-                .autocapitalization(.none)
-            
-            if !text.isEmpty {
-                Button(action: { text = "" }) {
-                    Image(systemName: "xmark.circle.fill")
-                        .foregroundColor(AppTheme.secondaryTextColor)
-                }
-            }
-        }
-        .padding(12)
-        .background(Color(.systemGray6))
-        .cornerRadius(10)
-    }
-}
-
-=======
 //struct FineManagementView: View {
 //    @StateObject private var fineManager = FineManager()
 //    @StateObject private var userManager = UserManager()
@@ -338,7 +155,6 @@
 //}
 //
 //// MARK: - EmptyStateView Component
->>>>>>> 66d271c6
 struct EmptyStateView: View {
     var icon: String
     var title: String
@@ -362,92 +178,4 @@
         .padding()
         .frame(maxWidth: .infinity, maxHeight: .infinity)
     }
-}
-
-struct DashboardCard: View {
-    let title: String
-    let value: String
-    let icon: String
-    let color: Color
-    
-    var body: some View {
-        VStack(alignment: .leading, spacing: 12) {
-            HStack {
-                Image(systemName: icon)
-                    .font(.title2)
-                    .foregroundColor(color)
-                Spacer()
-                Text(value)
-                    .font(.title2)
-                    .bold()
-                    .foregroundColor(.primary)
-            }
-            
-            Text(title)
-                .font(.subheadline)
-                .foregroundColor(.secondary)
-        }
-        .padding()
-        .frame(maxWidth: .infinity)
-        .background(Color(.systemBackground))
-        .cornerRadius(12)
-        .shadow(color: Color.black.opacity(0.05), radius: 5, x: 0, y: 2)
-    }
-}
-
-struct GenreStatsCard: View {
-    let title: String
-    let genres: [(String, Int)]
-    let color: Color
-    
-    var body: some View {
-        VStack(alignment: .leading, spacing: 12) {
-            HStack {
-                Image(systemName: "chart.bar.fill")
-                    .font(.title2)
-                    .foregroundColor(color)
-                Spacer()
-                Text("\(genres.count)")
-                    .font(.title2)
-                    .bold()
-                    .foregroundColor(.primary)
-            }
-            
-            Text(title)
-                .font(.headline)
-                .foregroundColor(.primary)
-            
-            if genres.isEmpty {
-                Text("No data available")
-                    .font(.subheadline)
-                    .foregroundColor(.secondary)
-            } else {
-                ForEach(genres.prefix(3), id: \.0) { genre, count in
-                    HStack {
-                        Text(genre)
-                            .font(.subheadline)
-                            .foregroundColor(.secondary)
-                            .lineLimit(1)
-                        Spacer()
-                        Text("\(count)")
-                            .font(.subheadline)
-                            .bold()
-                            .foregroundColor(color)
-                    }
-                }
-            }
-            
-            if genres.count > 3 {
-                Text("+ \(genres.count - 3) more")
-                    .font(.caption)
-                    .foregroundColor(.secondary)
-            }
-        }
-        .padding()
-        .frame(maxWidth: .infinity)
-        .frame(height: 180)
-        .background(Color(.systemBackground))
-        .cornerRadius(12)
-        .shadow(color: Color.black.opacity(0.05), radius: 5, x: 0, y: 2)
-    }
 }