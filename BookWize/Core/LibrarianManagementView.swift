--- conflicted
+++ resolved
@@ -3,30 +3,9 @@
 struct LibrarianManagementView: View {
     @State private var showAddLibrarian = false
     @State private var librarians: [LibrarianData] = []
-<<<<<<< HEAD
-    @State private var isLoading = false
-    
-    func fetchLibrarians() {
-        isLoading = true
-        Task {
-            if let data = await fetchLibrarian() {
-                await MainActor.run {
-                    librarians = data
-                    isLoading = false
-                }
-            } else {
-                await MainActor.run {
-                    librarians = []
-                    isLoading = false
-                }
-            }
-        }
-    }
-=======
     @State private var selectedSegment = 0
     
     private let segments = ["Librarians", "Fines & Fees"]
->>>>>>> 9279f640
     
     func fetchLibrarian() async -> [LibrarianData]? {
         let data: [LibrarianData]? = try? await SupabaseManager.shared.client
@@ -36,106 +15,6 @@
             .execute()
             .value
         return data
-<<<<<<< HEAD
-    }
-    
-    func deleteLibrarian(at indices: IndexSet) {
-        for index in indices {
-            let librarian = librarians[index]
-            Task {
-                do {
-                    try await SupabaseManager.shared.client.database
-                        .from("Users")
-                        .delete()
-                        .eq("email", value: librarian.email)
-                        .execute()
-                    
-                    await MainActor.run {
-                        fetchLibrarians()
-                    }
-                } catch {
-                    print("Error deleting librarian: \(error.localizedDescription)")
-                }
-            }
-        }
-    }
-    
-    var body: some View {
-        ZStack {
-            ScrollView {
-                VStack(spacing: 20) {
-                    if isLoading {
-                        ProgressView()
-                            .padding(.top, 40)
-                    } else if librarians.isEmpty {
-                        ContentUnavailableView("No Librarians",
-                            systemImage: "person.2.slash",
-                            description: Text("Add your first librarian to get started")
-                        )
-                        .foregroundStyle(Color.customText)
-                        .padding(.top, 40)
-                    } else {
-                        LazyVStack(spacing: 16) {
-                            ForEach(librarians, id: \.email) { librarian in
-                                LibrarianCardView(librarian: librarian, onDelete: {
-                                    // This is called when a librarian is deleted from the detail view
-                                    fetchLibrarians()
-                                })
-                            }
-                        }
-                        .padding(.horizontal, 20)
-                    }
-                    
-                    Button(action: { showAddLibrarian = true }) {
-                        HStack {
-                            Image(systemName: "person.badge.plus")
-                            Text("Add Librarian")
-                        }
-                        .font(.system(size: 16, weight: .semibold))
-                        .foregroundStyle(Color.white)
-                        .frame(maxWidth: .infinity)
-                        .padding(.vertical, 12)
-                        .background(
-                            RoundedRectangle(cornerRadius: 8)
-                                .fill(Color.librarianColor)
-                        )
-                    }
-                    .padding(.horizontal, 20)
-                    .padding(.top, 12)
-                }
-            }
-            .background(Color.customBackground)
-            .refreshable {
-                fetchLibrarians()
-            }
-            .toolbar {
-                ToolbarItem(placement: .navigationBarTrailing) {
-                    Button(action: fetchLibrarians) {
-                        Image(systemName: "arrow.clockwise")
-                    }
-                }
-            }
-            .sheet(isPresented: $showAddLibrarian) {
-                AddLibrarianView { newLibrarian in
-                    fetchLibrarians()
-                }
-            }
-            .task {
-                fetchLibrarians()
-            }
-            
-            if isLoading {
-                ProgressView()
-                    .scaleEffect(1.5)
-                    .background(
-                        RoundedRectangle(cornerRadius: 10)
-                            .fill(Color.black.opacity(0.1))
-                            .frame(width: 80, height: 80)
-                    )
-            }
-        }
-        .navigationTitle("Librarians")
-=======
     }
     
     var body: some View {
@@ -202,7 +81,6 @@
                 librarians = (await fetchLibrarian()) ?? []
             }
         }
->>>>>>> 9279f640
     }
 }
 
