import Foundation
import Combine

class BookSearchViewModel: ObservableObject {
    @Published var searchResults: [Book] = []
    @Published var searchText = ""
    @Published var isLoading = false
    @Published var errorMessage: String? = nil
    @Published var selectedGenre: String? = nil
    let userPreferredGenres: [String]
    
    private var searchTextSubject = PassthroughSubject<String, Never>()
    private var cancellables = Set<AnyCancellable>()
<<<<<<< HEAD

=======
    
>>>>>>> 5f716fe1
    @Published var books: [Book] = []
    @Published var forYouBooks: [Book] = []
    @Published var popularBooks: [Book] = []
    @Published var booksByAuthor: [String: [Book]] = [:]
    @Published var allPreferredBooks: [Book] = []
    @Published var memberSelectedGenres: [String] = []
    
    var booksByGenre: [String: [Book]] {
        Dictionary(grouping: books, by: { $0.genre ?? "" })
    }
    
    var availableGenres: [String] {
        Array(Set(books.map { $0.genre ?? "" })).sorted()
    }
    
    init(userPreferredGenres: [String] = []) {
        self.userPreferredGenres = userPreferredGenres
        setupInitialData()
        Task {
            await fetchBooks()
            await fetchMemberGenres()
        }
    }
    
    private func fetchMemberGenres() async {
        do {
            // Get the current user's ID from Supabase auth
            if let userId = try? await SupabaseManager.shared.client.auth.session.user.id {
                let user: User? = try await SupabaseManager.shared.client
                    .from("Members")
                    .select("selectedGenres")
                    .eq("id", value: userId)
                    .single()
                    .execute()
                    .value
                
                DispatchQueue.main.async {
                    if let selectedGenres = user?.selectedGenres {
                        self.memberSelectedGenres = selectedGenres
                        self.setupInitialData() // Update the sections with the fetched genres
                    }
                }
            }
        } catch {
            print("Error fetching member genres: \(error)")
        }
    }
    
    private func fetchBooks() async {
        do {
            let readableBooks: [Book]? = try await SupabaseManager.shared.client
                .from("Books")
                .select("*")
                .execute()
                .value
            
            DispatchQueue.main.async {
                guard let readableBooks else {
                    return
                }
                
                self.books = readableBooks
                self.setupInitialData()
            }
        } catch {
            print("Error fetching books: \(error)")
        }
    }
    
    private func setupInitialData() {
<<<<<<< HEAD
        if userPreferredGenres.isEmpty {
            forYouBooks = Array(books.shuffled().prefix(6))
            allPreferredBooks = books
        } else {
=======
        // Setup For You section with books from member's selected genres
        if memberSelectedGenres.isEmpty {
            forYouBooks = Array(books.shuffled().prefix(6))
            allPreferredBooks = books
        } else {
            // Filter books by member's selected genres
>>>>>>> 5f716fe1
            let preferredBooks = books.filter { book in
                memberSelectedGenres.contains(book.genre ?? "")
            }
            allPreferredBooks = preferredBooks
            forYouBooks = Array(preferredBooks.shuffled().prefix(6))
        }
<<<<<<< HEAD
=======
        
        // Setup Popular Books with random books from all books
>>>>>>> 5f716fe1
        popularBooks = Array(books.shuffled().prefix(8))

        booksByAuthor = Dictionary(grouping: books, by: { $0.author })
        
        searchTextSubject
            .debounce(for: .seconds(1), scheduler: DispatchQueue.main)
            .sink { [weak self] _ in
                self?.searchBooks()
            }
            .store(in: &cancellables)
        
        $searchText
            .sink { [weak self] text in
                self?.isLoading = !text.isEmpty
                self?.searchTextSubject.send(text)
            }
            .store(in: &cancellables)
    }
    
    private func searchBooks() {
        guard !searchText.isEmpty else { 
            searchResults = []
            isLoading = false
            errorMessage = nil
            return 
        }
        
        let searchQuery = searchText.lowercased()

        let filteredBooks = books
            .map { book -> (Book, Int) in
                var score = 0
                let title = book.title.lowercased()
                let author = book.author.lowercased()
                let genre = book.genre?.lowercased()

                if title == searchQuery {
                    score += 100
                }
                else if title.hasPrefix(searchQuery) {
                    score += 50
                }
                else if title.contains(searchQuery) {
                    score += 25
                }

                if author.contains(searchQuery) {
                    score += 15
                }

                if let genre {
                    if genre.contains(searchQuery) {
                        score += 10
                    }
                }
                
                return (book, score)
            }
            .filter { $0.1 > 0 } // Only keep results with a score greater than 0
            .sorted { $0.1 > $1.1 } // Sort by score in descending order
            .map { $0.0 } // Extract just the books
        
        searchResults = filteredBooks
        isLoading = false
        errorMessage = nil
    }
}<|MERGE_RESOLUTION|>--- conflicted
+++ resolved
@@ -1,3 +1,10 @@
+//
+//  BookSearchViewModel.swift
+//  Search&Browse
+//
+//  Created by Devashish Upadhyay on 19/03/25.
+//
+
 import Foundation
 import Combine
 
@@ -11,11 +18,7 @@
     
     private var searchTextSubject = PassthroughSubject<String, Never>()
     private var cancellables = Set<AnyCancellable>()
-<<<<<<< HEAD
-
-=======
     
->>>>>>> 5f716fe1
     @Published var books: [Book] = []
     @Published var forYouBooks: [Book] = []
     @Published var popularBooks: [Book] = []
@@ -86,34 +89,26 @@
     }
     
     private func setupInitialData() {
-<<<<<<< HEAD
-        if userPreferredGenres.isEmpty {
-            forYouBooks = Array(books.shuffled().prefix(6))
-            allPreferredBooks = books
-        } else {
-=======
         // Setup For You section with books from member's selected genres
         if memberSelectedGenres.isEmpty {
             forYouBooks = Array(books.shuffled().prefix(6))
             allPreferredBooks = books
         } else {
             // Filter books by member's selected genres
->>>>>>> 5f716fe1
             let preferredBooks = books.filter { book in
                 memberSelectedGenres.contains(book.genre ?? "")
             }
-            allPreferredBooks = preferredBooks
+            allPreferredBooks = preferredBooks // Store all books from preferred genres
             forYouBooks = Array(preferredBooks.shuffled().prefix(6))
         }
-<<<<<<< HEAD
-=======
         
         // Setup Popular Books with random books from all books
->>>>>>> 5f716fe1
         popularBooks = Array(books.shuffled().prefix(8))
-
+        
+        // Setup Books by Author
         booksByAuthor = Dictionary(grouping: books, by: { $0.author })
         
+        // Setup debounced search
         searchTextSubject
             .debounce(for: .seconds(1), scheduler: DispatchQueue.main)
             .sink { [weak self] _ in
@@ -138,28 +133,34 @@
         }
         
         let searchQuery = searchText.lowercased()
-
+        
+        // Search local books
         let filteredBooks = books
             .map { book -> (Book, Int) in
                 var score = 0
                 let title = book.title.lowercased()
                 let author = book.author.lowercased()
                 let genre = book.genre?.lowercased()
-
+                
+                // Exact title match gets highest priority
                 if title == searchQuery {
                     score += 100
                 }
+                // Title starts with search query
                 else if title.hasPrefix(searchQuery) {
                     score += 50
                 }
+                // Title contains search query
                 else if title.contains(searchQuery) {
                     score += 25
                 }
-
+                
+                // Author name matching
                 if author.contains(searchQuery) {
                     score += 15
                 }
-
+                
+                // Genre matching
                 if let genre {
                     if genre.contains(searchQuery) {
                         score += 10
