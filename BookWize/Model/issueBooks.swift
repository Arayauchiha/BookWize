//
//  IssuedBooks.swift
//  BookWize
//
//  Created by Anshika on 26/03/25.
//
import SwiftUI
import Foundation

struct issueBooks: Identifiable, Codable {
    let id: UUID
    let isbn: String
    let memberEmail: String
    let issueDate: Date
    let returnDate: Date?
<<<<<<< HEAD
    var pagesRead: Int?
=======
    let actualReturnedDate: Date?
>>>>>>> 6c9e38df
    
    // Coding keys to handle potential differences in JSON keys
    enum CodingKeys: String, CodingKey {
        case id
        case isbn
        case memberEmail = "member_email"
        case issueDate = "issue_date"
        case returnDate = "return_date"
<<<<<<< HEAD
        case pagesRead = "pages_read"
=======
        case actualReturnedDate = "actual_returned_date"
>>>>>>> 6c9e38df
    }
}
<|MERGE_RESOLUTION|>--- conflicted
+++ resolved
@@ -13,11 +13,8 @@
     let memberEmail: String
     let issueDate: Date
     let returnDate: Date?
-<<<<<<< HEAD
     var pagesRead: Int?
-=======
     let actualReturnedDate: Date?
->>>>>>> 6c9e38df
     
     // Coding keys to handle potential differences in JSON keys
     enum CodingKeys: String, CodingKey {
@@ -26,10 +23,7 @@
         case memberEmail = "member_email"
         case issueDate = "issue_date"
         case returnDate = "return_date"
-<<<<<<< HEAD
         case pagesRead = "pages_read"
-=======
         case actualReturnedDate = "actual_returned_date"
->>>>>>> 6c9e38df
     }
 }
