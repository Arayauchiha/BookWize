import SwiftUI
import Supabase
// Track book database IDs without relying on Book model extensions
class BookIdentifier {
    // Map to store book identifiers using ISBN as key (since it's unique)
    static var idMap: [String: UUID] = [:]
    
    static func setDatabaseId(_ databaseId: UUID, for isbn: String) {
        idMap[isbn] = databaseId
    }
    
    static func getDatabaseId(for isbn: String) -> UUID? {
        return idMap[isbn]
    }
}

struct WishlistView: View {
    @StateObject private var viewModel = WishlistViewModel()
    @State private var selectedBook: Book?
    @State private var showBookDetail = false
    let supabase = SupabaseConfig.client
    var body: some View {
        NavigationView {
            ZStack {
                if viewModel.isLoading {
                    ProgressView()
                        .progressViewStyle(CircularProgressViewStyle())
                } else if viewModel.wishlistBooks.isEmpty {
                    emptyWishlistView
                } else {
                    wishlistContentView
                }
            }
            .navigationTitle("My Wishlist")
            .toolbar {
                ToolbarItem(placement: .navigationBarTrailing) {
                    Button(action: {
                        viewModel.refreshWishlist()
                    }) {
                        Image(systemName: "arrow.clockwise")
                    }
                    .disabled(viewModel.isLoading)
                }
            }
            .onAppear {
                // Load wishlist data every time the view appears
                viewModel.loadWishlist()
            }
            .sheet(item: $selectedBook) { book in
                NavigationView {
                    BookDetailCard(book: book, supabase: supabase, isPresented: $showBookDetail)
                        .navigationBarHidden(true)
                }
                .interactiveDismissDisabled()
            }
<<<<<<< HEAD
            .alert("Remove from Wishlist", isPresented: $viewModel.showingRemoveAlert) {
                Button("Cancel", role: .cancel) {}
                Button("Remove", role: .destructive) {
                    viewModel.confirmRemoval()
                }
            } message: {
                if let book = viewModel.bookToRemove {
                    Text("Are you sure you want to remove '\(book.title)' from your wishlist?")
                } else {
                    Text("Are you sure you want to remove this book from your wishlist?")
                }
            }
=======

>>>>>>> fe735a79
        }
    }
    
    private var emptyWishlistView: some View {
        VStack(spacing: 20) {
            Image(systemName: "heart.slash")
                .font(.system(size: 72))
                .foregroundColor(.gray)
            
            Text("Your wishlist is empty")
                .font(.title2)
                .fontWeight(.medium)
            
            Text("Books you add to your wishlist will appear here")
                .font(.body)
                .foregroundColor(.secondary)
                .multilineTextAlignment(.center)
                .padding(.horizontal)
        }
    }
    
    private var wishlistContentView: some View {
        ScrollView {
            LazyVGrid(columns: [GridItem(.adaptive(minimum: 160, maximum: 180))], spacing: 30) {
                ForEach(self.viewModel.wishlistBooks) { book in
                    wishlistBookCard(for: book)
                }
            }
            .padding(.horizontal)
            .padding(.vertical, 10)
        }
    }
    
    private func wishlistBookCard(for book: Book) -> some View {
        Button(action: {
            selectedBook = book
            showBookDetail = true
        }) {
            VStack(alignment: .leading, spacing: 10) {
                // Fixed height container for image
                ZStack {
                    if let imageURL = book.imageURL,
                       let url = URL(string: imageURL) {
                        AsyncImage(url: url) { image in
                            image
                                .resizable()
                                .aspectRatio(contentMode: .fill)
                        } placeholder: {
                            Rectangle()
                                .fill(Color.gray.opacity(0.2))
                        }
                        .aspectRatio(contentMode: .fill)
                    } else {
                        Rectangle()
                            .fill(Color.gray.opacity(0.2))
                    }
                }
                .frame(height: 200)
                .clipShape(RoundedRectangle(cornerRadius: 8))
                
                // Fixed height container for title
                Text(book.title)
                    .font(.headline)
                    .lineLimit(2)
                    .frame(height: 50, alignment: .topLeading)
                    .foregroundColor(.primary)
                
                // Remove button
                Button(action: {
                    viewModel.showRemoveAlert(for: book)
                }) {
                    Text("Remove")
                        .frame(maxWidth: .infinity)
                        .padding(.vertical, 8)
                        .background(Color.red.opacity(0.1))
                        .foregroundColor(.red)
                        .cornerRadius(8)
                }
            }
            .padding()
            .background(Color(.systemBackground))
            .cornerRadius(12)
            .shadow(color: Color.black.opacity(0.1), radius: 5, x: 0, y: 2)
            .frame(height: 320) // Reduced card height
            .frame(maxWidth: 170)
        }
    }
}

class WishlistViewModel: ObservableObject {
    @Published var wishlistBooks: [Book] = []
    @Published var isLoading = false
    @Published var showingRemoveAlert = false
    @Published var bookToRemove: Book?
    
    private var wishlistBookIds: [String] = []
    
    func loadWishlist() {
        isLoading = true
        
        // Clear existing data when starting to load
        wishlistBooks = []
        wishlistBookIds = []
        
        Task {
            do {
                // 1. Get current user ID from UserDefaults
                guard let userId = UserDefaults.standard.string(forKey: "currentMemberId") else {
                    await MainActor.run {
                        self.isLoading = false
                    }
                    return
                }
                
                print("Loading wishlist for user ID: \(userId)")
                
                // 2. Get user's wishlist from Members table
                let response = try await SupabaseManager.shared.client
                    .from("Members")
                    .select("wishlist")
                    .eq("id", value: userId)
                    .single()
                    .execute()
                
                // Parse the response to get wishlist book IDs
                struct MemberResponse: Codable {
                    let wishlist: [String]?
                }
                
                do {
                    let decoder = JSONDecoder()
                    let member = try decoder.decode(MemberResponse.self, from: response.data)
                    
                    if let wishlist = member.wishlist {
                        print("Fetched wishlist: \(wishlist)")
                        
                        // Check for duplicates
                        let uniqueIds = Set(wishlist)
                        if uniqueIds.count < wishlist.count {
                            print("⚠️ Detected \(wishlist.count - uniqueIds.count) duplicate book IDs in wishlist")
                            
                            // Save unique IDs only
                            let uniqueArray = Array(uniqueIds)
                            print("Original wishlist: \(wishlist)")
                            print("Deduplicated wishlist: \(uniqueArray)")
                            
                            // Update the database with deduplicated list
                            let updateResponse = try await SupabaseManager.shared.client
                                .from("Members")
                                .update(["wishlist": uniqueArray])
                                .eq("id", value: userId)
                                .execute()
                            
                            if updateResponse.status == 200 || updateResponse.status == 201 || updateResponse.status == 204 {
                                print("✅ Successfully deduplicated wishlist in database")
                                self.wishlistBookIds = uniqueArray
                            } else {
                                print("❌ Failed to deduplicate wishlist: Status code \(updateResponse.status)")
                                self.wishlistBookIds = wishlist
                            }
                        } else {
                            self.wishlistBookIds = wishlist
                        }
                        
                        if self.wishlistBookIds.isEmpty {
                            await MainActor.run {
                                self.wishlistBooks = []
                                self.isLoading = false
                                print("Wishlist is empty")
                            }
                        } else {
                            // 3. Fetch book details for each book ID in the wishlist
                            await fetchWishlistBooks(bookIds: self.wishlistBookIds)
                        }
                    } else {
                        // User has no wishlist items
                        await MainActor.run {
                            self.wishlistBooks = []
                            self.isLoading = false
                            print("Wishlist is nil")
                        }
                    }
                } catch {
                    print("Error decoding wishlist: \(error)")
                    await MainActor.run {
                        self.isLoading = false
                    }
                }
            } catch {
                print("Error loading wishlist: \(error)")
                await MainActor.run {
                    self.isLoading = false
                }
            }
        }
    }
    
    func refreshWishlist() {
        loadWishlist()
    }
    
    private func fetchWishlistBooks(bookIds: [String]) async {
        var books: [Book] = []
        
        // Fetch each book by ID from the Books table
        for bookId in bookIds {
            do {
                print("Fetching book with ID: \(bookId)")
                
                // Try to fetch by UUID first (if the ID is a UUID)
                let bookResponse = try await SupabaseManager.shared.client
                    .from("Books")
                    .select("*")
                    .or("id.eq.\(bookId),isbn.eq.\(bookId)")
                    .execute()
                
                print("Response data for book \(bookId): \(String(data: bookResponse.data, encoding: .utf8) ?? "none")")
                
                do {
                    // Create a custom decoder with date handling capabilities
                    let decoder = JSONDecoder()
                    
                    // Setup date decoding strategy for ISO8601 format (common for timestamptz)
                    let dateFormatter = DateFormatter()
                    dateFormatter.dateFormat = "yyyy-MM-dd'T'HH:mm:ss.SSSZZZZZ" // ISO8601 format
                    dateFormatter.locale = Locale(identifier: "en_US_POSIX")
                    dateFormatter.timeZone = TimeZone(secondsFromGMT: 0)
                    
                    // Try multiple date formats if the standard one fails
                    decoder.dateDecodingStrategy = .custom { decoder in
                        let container = try decoder.singleValueContainer()
                        let dateString = try container.decode(String.self)
                        
                        // Try ISO8601 with formatter
                        if let date = dateFormatter.date(from: dateString) {
                            return date
                        }
                        
                        // Try ISO8601 with different formats
                        let backupFormatters = [
                            "yyyy-MM-dd'T'HH:mm:ssZZZZZ",
                            "yyyy-MM-dd'T'HH:mm:ss",
                            "yyyy-MM-dd"
                        ]
                        
                        for format in backupFormatters {
                            dateFormatter.dateFormat = format
                            if let date = dateFormatter.date(from: dateString) {
                                return date
                            }
                        }
                        
                        // Try ISO8601DateFormatter as a fallback
                        let iso8601Formatter = ISO8601DateFormatter()
                        if let date = iso8601Formatter.date(from: dateString) {
                            return date
                        }
                        
                        // If all else fails, return the current date and log the error
                        print("⚠️ Could not parse date string \(dateString), using current date instead")
                        return Date()
                    }
                    
                    // Custom decoding for the Book model
                    struct BookWrapper: Codable {
                        let id: UUID
                        let title: String
                        let author: String
                        let isbn: String
                        let publisher: String?
                        let description: String?
                        let imageURL: String?
                        let quantity: Int
                        let availableQuantity: Int?
                        let genre: String?
                        let publishedDate: String?
                        let pageCount: Int?
                        let addedDate: String? // For timestamptz format from Supabase
                        let categories: [String]?
                        
                        // Map to your Book model with only the required parameters
                        func toBook() -> Book {
                            let book = Book(
                                isbn: isbn,
                                title: title,
                                author: author,
                                publisher: publisher ?? "",
                                quantity: quantity,
                                publishedDate: publishedDate,
                                description: description,
                                pageCount: pageCount,
                                categories: categories,
                                imageURL: imageURL
                            )
                            
                            // Store the database ID in our map using the ISBN as key
                            BookIdentifier.setDatabaseId(id, for: isbn)
                            
                            return book
                        }
                    }
                    
                    let jsonStr = String(data: bookResponse.data, encoding: .utf8) ?? "[]"
                    print("Attempting to decode: \(jsonStr)")
                    
                    if let wrappers = try? decoder.decode([BookWrapper].self, from: bookResponse.data),
                       let wrapper = wrappers.first {
                        let book = wrapper.toBook()
                        books.append(book)
                        print("Successfully decoded book: \(book.title)")
                    } else {
                        print("Failed to decode book with wrapper. Trying alternative approach...")
                        
                        // Try to extract just the needed fields manually
                        if let jsonString = String(data: bookResponse.data, encoding: .utf8),
                           let jsonData = jsonString.data(using: .utf8) {
                            
                            if let json = try? JSONSerialization.jsonObject(with: jsonData) as? [[String: Any]],
                               let bookJson = json.first {
                                
                                // Extract values with type safety
                                if let idStr = bookJson["id"] as? String,
                                   let title = bookJson["title"] as? String,
                                   let author = bookJson["author"] as? String,
                                   let isbn = bookJson["isbn"] as? String,
                                   let quantity = bookJson["quantity"] as? Int {
                                    
                                    let book = Book(
                                        isbn: isbn,
                                        title: title,
                                        author: author,
                                        publisher: bookJson["publisher"] as? String ?? "",
                                        quantity: quantity,
                                        publishedDate: bookJson["publishedDate"] as? String,
                                        description: bookJson["description"] as? String,
                                        pageCount: bookJson["pageCount"] as? Int,
                                        categories: bookJson["categories"] as? [String],
                                        imageURL: bookJson["imageURL"] as? String
                                    )
                                    
                                    // Store the database ID in our map using ISBN as key
                                    if let idUUID = UUID(uuidString: idStr) {
                                        BookIdentifier.setDatabaseId(idUUID, for: isbn)
                                    }
                                    
                                    books.append(book)
                                    print("Successfully created book using manual JSON parsing: \(book.title)")
                                }
                            }
                        }
                    }
                } catch {
                    print("Error decoding book \(bookId): \(error)")
                }
            } catch {
                print("Error fetching book \(bookId): \(error)")
            }
        }
        
        await MainActor.run {
            self.wishlistBooks = books
            self.isLoading = false
            
            if books.isEmpty {
                print("No books found in wishlist")
            } else {
                print("Found \(books.count) books in wishlist")
                for book in books {
                    print("  - \(book.title) by \(book.author)")
                }
            }
        }
    }
    
    func removeFromWishlist(_ book: Book) {
        let isbn = book.isbn
        print("Removing book '\(book.title)' with ISBN: \(isbn)")
        
        // Remove from local array first for immediate UI update
        wishlistBooks.removeAll { $0.isbn == isbn }
        
        // Remove from Supabase
        Task {
            do {
                // Get current user ID from UserDefaults
                guard let userId = UserDefaults.standard.string(forKey: "currentMemberId") else {
                    print("Error: No user ID found in UserDefaults")
                    return
                }
                
                print("Removing book with ISBN \(isbn) from wishlist for user \(userId)")
                
                // Get existing wishlist
                let response = try await SupabaseManager.shared.client
                    .from("Members")
                    .select("wishlist")
                    .eq("id", value: userId)
                    .single()
                    .execute()
                
                // Parse and update wishlist
                struct MemberResponse: Codable {
                    let wishlist: [String]?
                }
                
                do {
                    let decoder = JSONDecoder()
                    let member = try decoder.decode(MemberResponse.self, from: response.data)
                    
                    if var wishlist = member.wishlist {
                        print("Current wishlist: \(wishlist)")
                        
                        // Identify all book IDs in the wishlist that match our ISBN
                        var bookIdsToRemove: [String] = []
                        var bookIdMatches = 0
                        
                        // First check if we have a stored ID for this ISBN
                        if let storedId = BookIdentifier.getDatabaseId(for: isbn) {
                            let storedIdString = storedId.uuidString
                            print("Using stored database ID: \(storedIdString) for ISBN: \(isbn)")
                            bookIdsToRemove.append(storedIdString)
                            bookIdMatches += wishlist.filter { $0 == storedIdString }.count
                        }
                        
                        // If we didn't find a match or not all instances were removed, scan the database
                        if bookIdMatches == 0 {
                            print("No stored ID found or no matches in wishlist, scanning database for ISBN matches...")
                            
                            // Check all books in the wishlist to find matching ISBN
                            for dbBookId in wishlist {
                                do {
                                    let bookResponse = try await SupabaseManager.shared.client
                                        .from("Books")
                                        .select("isbn")
                                        .eq("id", value: dbBookId)
                                        .single()
                                        .execute()
                                    
                                    struct BookIsbnResponse: Codable {
                                        let isbn: String
                                    }
                                    
                                    if let bookData = try? decoder.decode(BookIsbnResponse.self, from: bookResponse.data) {
                                        if bookData.isbn == isbn {
                                            print("Found book in wishlist with ID \(dbBookId) matching ISBN \(isbn)")
                                            bookIdsToRemove.append(dbBookId)
                                        }
                                    }
                                } catch {
                                    print("Error checking book \(dbBookId): \(error)")
                                }
                            }
                        }
                        
                        // Add the current book ID as a fallback if no other matches found
                        if bookIdsToRemove.isEmpty {
                            print("No matching books found by ISBN, this is unexpected since we're in the wishlist view")
                            bookIdsToRemove.append(book.id.uuidString)
                        }
                        
                        // Remove all occurrences of book IDs that match our criteria
                        let originalCount = wishlist.count
                        for idToRemove in bookIdsToRemove {
                            wishlist.removeAll { $0 == idToRemove }
                        }
                        
                        let removedCount = originalCount - wishlist.count
                        print("Removed \(removedCount) book entries from wishlist")
                        print("Updated wishlist after removal: \(wishlist)")
                        
                        // Store the updated wishlist back in our model
                        wishlistBookIds = wishlist
                        
                        // Update wishlist in Supabase
                        let updateResponse = try await SupabaseManager.shared.client
                            .from("Members")
                            .update(["wishlist": wishlist])
                            .eq("id", value: userId)
                            .execute()
                        
                        if updateResponse.status == 200 || updateResponse.status == 201 || updateResponse.status == 204 {
                            print("✅ Successfully updated wishlist in Supabase")
                            
                            // Check if we removed multiple entries
                            if removedCount > 1 {
                                print("⚠️ Removed \(removedCount) duplicate entries of the same book")
                            }
                            
                            // Refresh the list to ensure UI is in sync with database
                            await MainActor.run {
                                // We've already removed it from the local array, and updated wishlistBookIds,
                                // so we don't need to reload the entire list
                                print("Book successfully removed from wishlist")
                            }
                        } else {
                            print("❌ Failed to update wishlist in Supabase: Status code \(updateResponse.status)")
                            // If update failed, reload the wishlist to ensure UI matches database
                            await MainActor.run {
                                self.loadWishlist()
                            }
                        }
                    } else {
                        print("Wishlist is nil for user \(userId)")
                    }
                } catch {
                    print("Error decoding wishlist: \(error)")
                    await MainActor.run {
                        self.loadWishlist()
                    }
                }
            } catch {
                print("Error removing from wishlist: \(error)")
                // If there was an error, reload the wishlist to ensure UI is in sync
                await MainActor.run {
                    self.loadWishlist()
                }
            }
        }
    }
    
    func showRemoveAlert(for book: Book) {
        bookToRemove = book
        showingRemoveAlert = true
    }
    
    func confirmRemoval() {
        guard let book = bookToRemove else { return }
        removeFromWishlist(book)
        bookToRemove = nil
    }
}

struct WishlistView_Previews: PreviewProvider {
    static var previews: some View {
        WishlistView()
    }
} <|MERGE_RESOLUTION|>--- conflicted
+++ resolved
@@ -53,7 +53,6 @@
                 }
                 .interactiveDismissDisabled()
             }
-<<<<<<< HEAD
             .alert("Remove from Wishlist", isPresented: $viewModel.showingRemoveAlert) {
                 Button("Cancel", role: .cancel) {}
                 Button("Remove", role: .destructive) {
@@ -66,9 +65,7 @@
                     Text("Are you sure you want to remove this book from your wishlist?")
                 }
             }
-=======
 
->>>>>>> fe735a79
         }
     }
     
