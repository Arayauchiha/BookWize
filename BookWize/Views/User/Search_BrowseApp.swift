//  Search_BrowseApp.swift
//  Search&Browse
//
//  Created by Devashish Upadhyay on 19/03/25.
//
import Supabase
import SwiftUI
import Foundation
import Combine

struct MembershipDetailsView: View {
    let user: User
    @State private var qrCodeImage: UIImage?
    @State private var isLoading = false
    
    var body: some View {
        ScrollView {
            VStack {
                if let qrCodeImage = qrCodeImage {
                    DigitalLibraryCard(
                        userName: user.name,
                        userEmail: user.email,
                        libraryName: user.selectedLibrary,
                        qrCodeImage: qrCodeImage
                    )
                } else {
                    if isLoading {
                        ProgressView("Generating your library card...")
                    } else {
                        Button("Show My Library Card") {
                            generateQRCode()
                        }
                        .buttonStyle(.borderedProminent)
                    }
                }
            }
            .padding()
        }
        .navigationTitle("Membership Details")
        .onAppear {
            // Generate QR code automatically when view appears
            generateQRCode()
        }
    }
    
    private func generateQRCode() {
        isLoading = true
        
        let userData = [
            "name": user.name,
            "email": user.email,
            "library": user.selectedLibrary,
            //"membershipType": "Annual",
            "memberId": user.id.uuidString
        ]
        
        if let jsonData = try? JSONSerialization.data(withJSONObject: userData, options: .prettyPrinted),
           let jsonString = String(data: jsonData, encoding: .utf8) {
            let apiUrl = "https://api.qrserver.com/v1/create-qr-code/?size=200x200&data=\(jsonString)"
            if let url = URL(string: apiUrl.addingPercentEncoding(withAllowedCharacters: .urlQueryAllowed)!) {
                fetchQRCode(from: url)
            }
        }
    }
    
    private func fetchQRCode(from url: URL) {
        URLSession.shared.dataTask(with: url) { data, response, error in
            DispatchQueue.main.async {
                self.isLoading = false
                if let data = data, let image = UIImage(data: data) {
                    self.qrCodeImage = image
                }
            }
        }.resume()
    }
}

struct Search_BrowseApp: View {
    @State private var selectedTab = 1
    @AppStorage("isMemberLoggedIn") private var isMemberLoggedIn = false
    let userPreferredGenres: [String]
    @State private var user: User?
    private let supabase = SupabaseConfig.client
    
    init(userPreferredGenres: [String] = []) {
        self.userPreferredGenres = userPreferredGenres
    }
    
    private func fetchMember() async {
        do {
            // Get email from UserDefaults
            guard let userEmail = UserDefaults.standard.string(forKey: "currentMemberEmail") else {
                print("No email found in UserDefaults")
                return
            }
            
            print("Fetching member with email: \(userEmail)")
            
            let response: [User] = try await SupabaseManager.shared.client
                .from("Members")
                .select("*")
                .eq("email", value: userEmail)  // Use email instead of id
                .execute()
                .value
            
            DispatchQueue.main.async {
                if let fetchedUser = response.first {
                    self.user = fetchedUser
                    print("Successfully fetched user: \(fetchedUser.name)")
                } else {
                    print("No user found with email: \(userEmail)")
                }
            }
        } catch {
            print("Error fetching member: \(error)")
        }
    }
    
    var body: some View {
        TabView(selection: $selectedTab) {
            // Dashboard Tab
            UserDashboardView()
                .tabItem {
                    Label("Dashboard", systemImage: "rectangle.3.group")
                }
                .tag(3)
            
            // Explore Tab (Default)
            SearchBrowseView(
                userPreferredGenres: userPreferredGenres,
                supabase: supabase
            )
            .tabItem {
                Label("Explore", systemImage: "safari")
            }
            .tag(1)
            
            // Wishlist Tab - Updated to use our new WishlistView
            WishlistView()
                .tabItem {
                    Label("Wishlist", systemImage: "heart")
                }
                .tag(2)
            
<<<<<<< HEAD
            // Book Club Tab
            NavigationView {
                Text("Book Club Coming Soon")
                    .navigationTitle("Book Club")
            }
            .tabItem {
                Label("Book Club", systemImage: "person.3.fill")
            }
            .tag(4)
            
=======
>>>>>>> f5722c5f
            // Account Tab - Modified to include Membership Details
            NavigationView {
                List {
                    Section {
                        HStack(spacing: 16) {
                            Image(systemName: "person.circle.fill")
                                .font(.system(size: 60))
                                .foregroundStyle(.gray)
                            
                            VStack(alignment: .leading, spacing: 4) {
                                Text(user?.name ?? "Member")
                                    .font(.headline)
                                Text(user?.email ?? "member@example.com")
                                    .font(.subheadline)
                                    .foregroundStyle(.secondary)
                            }
                        }
                        .padding(.vertical, 8)
                    }
                    
                    Section {
                        if let user = user {
                            NavigationLink {
                                MembershipDetailsView(user: user)
                            } label: {
                                Label("Library Card", systemImage: "creditcard.fill")
                            }
                        }
                        
                        Button(role: .destructive) {
                            // Clear stored user data
                            UserDefaults.standard.removeObject(forKey: "currentMemberId")
                            UserDefaults.standard.removeObject(forKey: "currentMemberEmail")
                            
                            // Update UI
                            isMemberLoggedIn = false
                            NavigationUtil.popToRootView()
                            let windowScene = UIApplication.shared.connectedScenes.first as? UIWindowScene
                            let window = windowScene?.windows.first
                            window?.rootViewController = UIHostingController(rootView: ContentView())
                        } label: {
                            Label("Logout", systemImage: "rectangle.portrait.and.arrow.right")
                        }
                    }
                    
                    Section {
                        HStack {
                            Text("Version")
                            Spacer()
                            Text("1.0.0")
                                .foregroundStyle(.secondary)
                        }
                    }
                }
                .navigationTitle("Account")
                .onAppear {
                    Task {
                        await fetchMember()
                    }
                }
            }
            .tabItem {
                Label("Account", systemImage: "person.circle")
            }
<<<<<<< HEAD
            .tag(5)
=======
            .tag(3)
>>>>>>> f5722c5f
            
            .accentColor(.blue)
            .onAppear {
                Task {
                    await fetchMember()
                }
                let appearance = UITabBarAppearance()
                appearance.configureWithDefaultBackground()
                UITabBar.appearance().scrollEdgeAppearance = appearance
                UITabBar.appearance().standardAppearance = appearance
            }
        }
    }
}<|MERGE_RESOLUTION|>--- conflicted
+++ resolved
@@ -7,7 +7,6 @@
 import SwiftUI
 import Foundation
 import Combine
-
 struct MembershipDetailsView: View {
     let user: User
     @State private var qrCodeImage: UIImage?
@@ -75,6 +74,7 @@
     }
 }
 
+// Then modify the Account section in Search_BrowseApp:
 struct Search_BrowseApp: View {
     @State private var selectedTab = 1
     @AppStorage("isMemberLoggedIn") private var isMemberLoggedIn = false
@@ -119,11 +119,14 @@
     var body: some View {
         TabView(selection: $selectedTab) {
             // Dashboard Tab
-            UserDashboardView()
-                .tabItem {
-                    Label("Dashboard", systemImage: "rectangle.3.group")
-                }
-                .tag(3)
+            NavigationView {
+                Text("Dashboard Coming Soon")
+                    .navigationTitle("Dashboard")
+            }
+            .tabItem {
+                Label("Dashboard", systemImage: "rectangle.3.group")
+            }
+            .tag(0)
             
             // Explore Tab (Default)
             SearchBrowseView(
@@ -142,19 +145,6 @@
                 }
                 .tag(2)
             
-<<<<<<< HEAD
-            // Book Club Tab
-            NavigationView {
-                Text("Book Club Coming Soon")
-                    .navigationTitle("Book Club")
-            }
-            .tabItem {
-                Label("Book Club", systemImage: "person.3.fill")
-            }
-            .tag(4)
-            
-=======
->>>>>>> f5722c5f
             // Account Tab - Modified to include Membership Details
             NavigationView {
                 List {
@@ -219,11 +209,7 @@
             .tabItem {
                 Label("Account", systemImage: "person.circle")
             }
-<<<<<<< HEAD
-            .tag(5)
-=======
             .tag(3)
->>>>>>> f5722c5f
             
             .accentColor(.blue)
             .onAppear {
