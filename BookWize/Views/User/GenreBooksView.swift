--- conflicted
+++ resolved
@@ -33,50 +33,14 @@
             .padding(.vertical)
         }
         .navigationBarTitleDisplayMode(.inline)
-<<<<<<< HEAD
-        .sheet(item: $selectedBook) { book in
-            NavigationView {
-                BookDetailCard(book: book, isPresented: $showingBookDetail)
-=======
-        .sheet(isPresented: $showingBookDetail) {
-            if let book = selectedBook {
-                NavigationView {
-                    GeometryReader { geometry in
-                        ZStack {
-                            // Current book (always show)
-                            BookDetailCard(
-                                book: book,
-                                supabase: supabase, isPresented: $showingBookDetail
-                            )
-                            .offset(x: cardOffset)
-                            
-                            // Only show previous/next for multiple books
-                            if selectedSectionBooks.count > 1 {
-                                // Previous book (preloaded)
-                                if selectedIndex > 0 {
-                                    BookDetailCard(
-                                        book: selectedSectionBooks[selectedIndex - 1],
-                                        supabase: supabase, isPresented: $showingBookDetail
-                                    )
-                                    .offset(x: -geometry.size.width + cardOffset)
-                                }
-                                
-                                // Next book (preloaded)
-                                if selectedIndex < selectedSectionBooks.count - 1 {
-                                    BookDetailCard(
-                                        book: selectedSectionBooks[selectedIndex + 1],
-                                        supabase: supabase, isPresented: $showingBookDetail
-                                    )
-                                    .offset(x: geometry.size.width + cardOffset)
-                                }
-                            }
-                        }
+        .navigationBarTitleDisplayMode(.inline)
+                .sheet(item: $selectedBook) { book in
+                    NavigationView {
+                        BookDetailCard(book: book, supabase: supabase, isPresented: $showingBookDetail)
+                            .navigationBarHidden(true)
                     }
->>>>>>> 3851bf0f
-                    .navigationBarHidden(true)
+                    .interactiveDismissDisabled()
+                }
+
             }
-            .interactiveDismissDisabled()
-        }
-
-    }
-} +        }