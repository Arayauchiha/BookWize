--- conflicted
+++ resolved
@@ -509,11 +509,7 @@
                     await booksManager.fetchBorrowedBooks()
                 }
             }
-<<<<<<< HEAD
-            .sheet(isPresented: $showingBookManagement) {
-                BookManagementView()
-                    .environmentObject(booksManager)
-=======
+
             .sheet(isPresented: $showReadingTracker) {
                 ReadingProgressDetailView(
                     monthlyGoal: user?.monthlyGoal ?? 0,
@@ -521,7 +517,7 @@
                     updatePagesRead: updatePagesRead,
                     updateGoal: updateMonthlyGoal
                 )
->>>>>>> 1bd27ec5
+
             }
             .sheet(isPresented: $showingGoalSheet) {
                 MonthlyGoalSheet(
