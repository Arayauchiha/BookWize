--- conflicted
+++ resolved
@@ -38,14 +38,14 @@
                 }
                 .tag(2)
                 
-<<<<<<< HEAD
+
                 // Finance Tab
                 FinanceView()
                     .tabItem {
                         Label("Finance", systemImage: "dollarsign.circle.fill")
                     }
                     .tag(3)
-=======
+
                 NavigationStack {
                     FinanceView()
                         .navigationTitle("Finance")
@@ -54,7 +54,7 @@
                     Label("Finance", systemImage: "dollarsign.circle.fill")
                 }
                 .tag(3)
->>>>>>> 9279f640
+
             }
             .navigationTitle(tabTitle)
             .toolbar {
