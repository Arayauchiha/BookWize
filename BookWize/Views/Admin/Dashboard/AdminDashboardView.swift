--- conflicted
+++ resolved
@@ -121,10 +121,10 @@
             Spacer()
             Text(request.Request_status.rawValue.capitalized)
                 .font(.caption)
-                .foregroundColor(.white)
+                .foregroundColor(statusColor)
                 .padding(.horizontal, 8)
                 .padding(.vertical, 4)
-                .background(statusColor)
+                .background(statusColor.opacity(0.1))
                 .cornerRadius(6)
         }
         .padding()
@@ -136,7 +136,7 @@
     private var statusColor: Color {
         switch request.Request_status {
         case .pending: return .orange
-        case .approved: return Color.librarianColor
+        case .approved: return .green
         case .rejected: return .red
         }
     }
@@ -387,34 +387,6 @@
             overdueFines = String(format: "$%.2f", totalFines)
             
             // Print raw JSON for librarians
-<<<<<<< HEAD
-            print("Fetching librarians count...")
-            let librariansRawResponse = try await client
-                .from("Users")
-                .select("*")
-                .eq("roleFetched", value: "librarian")
-                .execute()
-            print("Raw librarians response: \(String(describing: librariansRawResponse.data))")
-            
-            let librariansCount: Int = try await client
-                .from("Users")
-                .select("*", head: true)
-                .eq("roleFetched", value: "librarian")
-                .execute()
-                .count ?? 0
-            
-            activeLibrarians = "\(librariansCount)"
-            activeMembers = "\(membersCount)"
-            
-            // Print raw JSON for books
-            print("Fetching books count...")
-            let booksRawResponse = try await client
-                .from("Books")
-                .select("*")
-                .execute()
-            print("Raw books response: \(String(describing: booksRawResponse.data))")
-            
-=======
             print("----------------------------------------")
             print("DEBUGGING LIBRARIAN COUNT")
             print("----------------------------------------")
@@ -454,7 +426,6 @@
                 .execute()
             print("Raw books response: \(String(describing: booksRawResponse.data))")
             
->>>>>>> 2685e573
             let booksCount: Int = try await client
                 .from("Books")
                 .select("*", head: true)
